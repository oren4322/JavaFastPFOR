/**
 * This code is released under the
 * Apache License Version 2.0 http://www.apache.org/licenses/.
 *
 * (c) Daniel Lemire, http://lemire.me/en/
 */

package me.lemire.integercompression;

/**
 * @author Daniel Lemire
 *
 */
public class IntegratedBinaryPacking implements IntegratedIntegerCODEC {

    @Override
    public void compress(int[] in, IntWrapper inpos, int inlength, int[] out, IntWrapper outpos) {
        inlength = inlength / 128 * 128;
        if(inlength == 0) return;
        out[outpos.get()] = inlength;
        outpos.increment();
        int tmpoutpos = outpos.get();
        int initoffset = 0;
        for (int s = inpos.get(); s < inpos.get() + inlength; s += 32 * 4) {
            final int mbits1 = Util.maxdiffbits(initoffset, in, s, 32);
            int initoffset2 = in[s + 31];
            final int mbits2 = Util.maxdiffbits(initoffset2, in, s + 32, 32);
            int initoffset3 = in[s + 32 + 31];
            final int mbits3 = Util.maxdiffbits(initoffset3, in, s + 2 * 32, 32);
            int initoffset4 = in[s + 2 * 32 + 31];
            final int mbits4 = Util.maxdiffbits(initoffset4, in, s + 3 * 32, 32);
            out[tmpoutpos++] = (mbits1 << 24) | (mbits2 << 16) | (mbits3 << 8)
                    | (mbits4);
            IntegratedBitPacking.integratedpack(initoffset, in, s, out, tmpoutpos, mbits1);
            tmpoutpos += mbits1;
            IntegratedBitPacking.integratedpack(initoffset2, in, s + 32, out, tmpoutpos, mbits2);
            tmpoutpos += mbits2;
            IntegratedBitPacking.integratedpack(initoffset3, in, s + 2 * 32, out, tmpoutpos, mbits3);
            tmpoutpos += mbits3;
            IntegratedBitPacking.integratedpack(initoffset4, in, s + 3 * 32, out, tmpoutpos, mbits4);
            tmpoutpos += mbits4;
            initoffset = in[s + 3 * 32 + 31];
        }
        inpos.add(inlength);
        outpos.set(tmpoutpos);
    }

    @Override
    public void uncompress(int[] in, IntWrapper inpos, int inlength, int[] out, IntWrapper outpos) {
        if(inlength == 0) return;
        final int outlength = in[inpos.get()];
        inpos.increment();
        int tmpinpos = inpos.get();
        int initoffset = 0;
        for (int s = outpos.get(); s < outpos.get() + outlength; s += 32 * 4) {
            final int mbits1 = (in[tmpinpos] >>> 24);
            final int mbits2 = (in[tmpinpos] >>> 16) & 0xFF;
            final int mbits3 = (in[tmpinpos] >>> 8) & 0xFF;
            final int mbits4 = (in[tmpinpos]) & 0xFF;
            ++tmpinpos;
            IntegratedBitPacking.integratedunpack(initoffset, in, tmpinpos, out, s, mbits1);
            tmpinpos += mbits1;
            initoffset = out[s + 31];
            IntegratedBitPacking.integratedunpack(initoffset, in, tmpinpos, out, s + 32, mbits2);
            tmpinpos += mbits2;
            initoffset = out[s + 32 + 31];
            IntegratedBitPacking.integratedunpack(initoffset, in, tmpinpos, out, s + 2 * 32, mbits3);
            tmpinpos += mbits3;
            initoffset = out[s + 2 * 32 + 31];
            IntegratedBitPacking.integratedunpack(initoffset, in, tmpinpos, out, s + 3 * 32, mbits4);
            tmpinpos += mbits4;
            initoffset = out[s + 3 * 32 + 31];
        }
        outpos.add(outlength);
        inpos.set(tmpinpos);
    }

<<<<<<< HEAD

=======
>>>>>>> 4eec967b
    @Override
    public String toString() {
        return this.getClass().getSimpleName();
    }
<<<<<<< HEAD

=======
>>>>>>> 4eec967b
}<|MERGE_RESOLUTION|>--- conflicted
+++ resolved
@@ -75,16 +75,8 @@
         inpos.set(tmpinpos);
     }
 
-<<<<<<< HEAD
-
-=======
->>>>>>> 4eec967b
     @Override
     public String toString() {
         return this.getClass().getSimpleName();
     }
-<<<<<<< HEAD
-
-=======
->>>>>>> 4eec967b
 }