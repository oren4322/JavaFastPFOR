/**
 * This code is released under the
 * Apache License Version 2.0 http://www.apache.org/licenses/.
 *
 * (c) Daniel Lemire, http://lemire.me/en/
 */
package me.lemire.integercompression;


import com.kamikaze.pfordelta.PForDelta;
import me.lemire.integercompression.synth.ClusteredDataGenerator;

import java.text.DecimalFormat;
import java.util.ArrayList;
import java.util.Arrays;

public class Benchmark {

    public static void main(String args[]) {
        test(20, 18, 10);
    }

    public static void testCodec(IntegerCODEC c, int[][] data, int Max,
                                 int repeat, boolean verbose) {
        DecimalFormat df = new DecimalFormat("0.00");
        DecimalFormat dfspeed = new DecimalFormat("0");
        if (verbose)
            System.out.println("# " + c.toString());
        if (verbose)
            System.out
                    .println("# bits per int, compress speed (mis), decompression speed (mis) ");
        long bef, aft;
        String line = "";
        int N = data.length;
        int totalsize = 0;
        int maxlength = 0;
        for (int k = 0; k < N; ++k) {
            totalsize += data[k].length;
            if (data[k].length > maxlength)
                maxlength = data[k].length;
        }
        int[] buffer = new int[maxlength + 1024];
        int[] dataout = new int[4 * maxlength + 1024];
        /* 4x + 1024 to account for the possibility of some negative compression */
        int size = 0;
        int comptime = 0;
        long decomptime = 0;
        IntWrapper inpos = new IntWrapper();
        IntWrapper outpos = new IntWrapper();
        for (int r = 0; r < repeat; ++r) {
            size = 0;
            for (int k = 0; k < N; ++k) {
                int[] backupdata = Arrays.copyOf(data[k], data[k].length);
                //
                bef = System.nanoTime() / 1000;
                inpos.set(1);
                outpos.set(0);
                if (!(c instanceof IntegratedIntegerCODEC)) {
                    Delta.delta(backupdata);
                }
                c.compress(backupdata, inpos, backupdata.length - inpos.get(),
                        dataout, outpos);
                aft = System.nanoTime() / 1000;
                //
                comptime += aft - bef;
                final int thiscompsize = outpos.get() + 1;
                size += thiscompsize;
                //
                bef = System.nanoTime() / 1000;
                inpos.set(0);
                outpos.set(1);
                buffer[0] = backupdata[0];
                c.uncompress(dataout, inpos, thiscompsize - 1, buffer, outpos);
                if (!(c instanceof IntegratedIntegerCODEC))
                    Delta.fastinverseDelta(buffer);
                aft = System.nanoTime() / 1000;
                //
                decomptime += aft - bef;
                if (outpos.get() != data[k].length)
                    throw new RuntimeException("we have a bug (diff length) "
                            + c + " expected " + data[k].length + " got "
                            + outpos.get());
                for (int m = 0; m < outpos.get(); ++m)
                    if (buffer[m] != data[k][m]) {
                        throw new RuntimeException(
                                "we have a bug (actual difference), expected "
                                        + data[k][m] + " found " + buffer[m]
                                        + " at " + m);
                    }

            }
        }

<<<<<<< HEAD
	public static void main(String args[]) {
		System.out.println("# benchmark based on the ClusterData model from:");
		System.out.println("# 	 Vo Ngoc Anh and Alistair Moffat. ");
		System.out.println("#	 Index compression using 64-bit words.") ;
		System.out.println("# 	 Softw. Pract. Exper.40, 2 (February 2010), 131-147. ");
		System.out.println();
		test(20, 18, 10);
	}
=======
        line += "\t" + df.format(size * 32.0 / totalsize);
        line += "\t" + dfspeed.format(totalsize * repeat / (comptime));
        line += "\t" + dfspeed.format(totalsize * repeat / (decomptime));
        if (verbose)
            System.out.println(line);
    }
>>>>>>> 94236af9

    public static void testKamikaze(int[][] data, int Max,
                                    int repeat, boolean verbose) {
        DecimalFormat df = new DecimalFormat("0.00");
        DecimalFormat dfspeed = new DecimalFormat("0");
        if (verbose)
            System.out.println("# kamikaze PForDelta");
        if (verbose)
            System.out
                    .println("# bits per int, compress speed (mis), decompression speed (mis) ");
        long bef, aft;
        String line = "";
        int N = data.length;
        int totalsize = 0;
        int maxlength = 0;
        for (int k = 0; k < N; ++k) {
            totalsize += data[k].length;
            if (data[k].length > maxlength)
                maxlength = data[k].length;
        }
        int[] buffer = new int[maxlength + 1024];
		/* 4x + 1024 to account for the possibility of some negative compression */
        int size = 0;
        int comptime = 0;
        long decomptime = 0;
        for (int r = 0; r < repeat; ++r) {
            size = 0;
            for (int k = 0; k < N; ++k) {
                int outpos = 0;
                int[] backupdata = Arrays.copyOf(data[k], data[k].length);
                //
                bef = System.nanoTime() / 1000;
                Delta.delta(backupdata);
                ArrayList<int[]> dataout = new ArrayList<int[]>(data[k].length / 128);
                for (int K = 0; K < data[k].length; K += 128) {
                    final int[] compressedbuf = PForDelta.compressOneBlockOpt(Arrays.copyOfRange(backupdata, K, K + 128), 128);
                    dataout.add(compressedbuf);
                    outpos += compressedbuf.length;
                }
                aft = System.nanoTime() / 1000;
                //
                comptime += aft - bef;
                final int thiscompsize = outpos;
                size += thiscompsize;
                //
                bef = System.nanoTime() / 1000;
                //buffer[0] = backupdata[0];
                ArrayList<int[]> datauncomp = new ArrayList<int[]>(dataout.size());
                int deltaoffset = 0;

                for (int[] compbuf : dataout) {
                    int[] tmpbuf = new int[128];
                    PForDelta.decompressOneBlock(tmpbuf, compbuf, 128);
                    tmpbuf[0] += deltaoffset;
                    Delta.fastinverseDelta(tmpbuf);
                    deltaoffset = tmpbuf[127];
                    datauncomp.add(tmpbuf);
                }
                aft = System.nanoTime() / 1000;
                //
                decomptime += aft - bef;
                if (datauncomp.size() * 128 != data[k].length)
                    throw new RuntimeException("we have a bug (diff length) "
                            + " expected " + data[k].length + " got "
                            + datauncomp.size() * 128);
                for (int m = 0; m < data[k].length; ++m)
                    if (datauncomp.get(m / 128)[m % 128] != data[k][m]) {
                        throw new RuntimeException(
                                "we have a bug (actual difference), expected "
                                        + data[k][m] + " found " + buffer[m]
                                        + " at " + m);
                    }

            }
        }

        line += "\t" + df.format(size * 32.0 / totalsize);
        line += "\t" + dfspeed.format(totalsize * repeat / (comptime));
        line += "\t" + dfspeed.format(totalsize * repeat / (decomptime));
        if (verbose)
            System.out.println(line);
    }

    public static void test(int N, int nbr, int repeat) {
        ClusteredDataGenerator cdg = new ClusteredDataGenerator();
        for (int sparsity = 1; sparsity < 31 - nbr; sparsity += 1) {
            System.out.println("# sparsity " + sparsity);
            int[][] data = new int[N][];
            int Max = (1 << (nbr + sparsity));
            System.out.println("# generating random data...");
            for (int k = 0; k < N; ++k) {
                data[k] = cdg.generateClustered((1 << nbr), Max);
            }
            System.out.println("# generating random data... ok.");
            testKamikaze(data, Max, repeat, false);
            testKamikaze(data, Max, repeat, false);
            testKamikaze(data, Max, repeat, true);
            System.out.println();

            testCodec(new IntegratedComposition(new IntegratedBinaryPacking(),
                    new IntegratedVariableByte()), data, Max, repeat, false);
            testCodec(new IntegratedComposition(new IntegratedBinaryPacking(),
                    new IntegratedVariableByte()), data, Max, repeat, false);
            testCodec(new IntegratedComposition(new IntegratedBinaryPacking(),
                    new IntegratedVariableByte()), data, Max, repeat, true);
            System.out.println();


            testCodec(new JustCopy(), data, Max, repeat, false);
            testCodec(new JustCopy(), data, Max, repeat, false);
            testCodec(new JustCopy(), data, Max, repeat, true);
            System.out.println();

            testCodec(new VariableByte(), data, Max, repeat, false);
            testCodec(new VariableByte(), data, Max, repeat, false);
            testCodec(new VariableByte(), data, Max, repeat, true);
            System.out.println();

            testCodec(new IntegratedVariableByte(), data, Max, repeat, false);
            testCodec(new IntegratedVariableByte(), data, Max, repeat, false);
            testCodec(new IntegratedVariableByte(), data, Max, repeat, true);
            System.out.println();


            testCodec(new Composition(new BinaryPacking(), new VariableByte()),
                    data, Max, repeat, false);
            testCodec(new Composition(new BinaryPacking(), new VariableByte()),
                    data, Max, repeat, false);
            testCodec(new Composition(new BinaryPacking(), new VariableByte()),
                    data, Max, repeat, true);
            System.out.println();

            testCodec(new Composition(new NewPFD(), new VariableByte()), data,
                    Max, repeat, false);
            testCodec(new Composition(new NewPFD(), new VariableByte()), data,
                    Max, repeat, false);
            testCodec(new Composition(new NewPFD(), new VariableByte()), data,
                    Max, repeat, true);
            System.out.println();


            testCodec(new Composition(new NewPFDS9(), new VariableByte()), data,
                    Max, repeat, false);
            testCodec(new Composition(new NewPFDS9(), new VariableByte()), data,
                    Max, repeat, false);
            testCodec(new Composition(new NewPFDS9(), new VariableByte()), data,
                    Max, repeat, true);
            System.out.println();

            testCodec(new Composition(new OptPFD(), new VariableByte()), data,
                    Max, repeat, false);
            testCodec(new Composition(new OptPFD(), new VariableByte()), data,
                    Max, repeat, false);
            testCodec(new Composition(new OptPFD(), new VariableByte()), data,
                    Max, repeat, true);
            System.out.println();

            testCodec(new Composition(new OptPFDS9(), new VariableByte()), data,
                    Max, repeat, false);
            testCodec(new Composition(new OptPFDS9(), new VariableByte()), data,
                    Max, repeat, false);
            testCodec(new Composition(new OptPFDS9(), new VariableByte()), data,
                    Max, repeat, true);
            System.out.println();


            testCodec(new Composition(new FastPFOR(), new VariableByte()),
                    data, Max, repeat, false);
            testCodec(new Composition(new FastPFOR(), new VariableByte()),
                    data, Max, repeat, false);
            testCodec(new Composition(new FastPFOR(), new VariableByte()),
                    data, Max, repeat, true);
            System.out.println();

            testCodec(new Simple9(), data, Max, repeat, false);
            testCodec(new Simple9(), data, Max, repeat, false);
            testCodec(new Simple9(), data, Max, repeat, true);
            System.out.println();
        }
    }
}<|MERGE_RESOLUTION|>--- conflicted
+++ resolved
@@ -15,10 +15,6 @@
 import java.util.Arrays;
 
 public class Benchmark {
-
-    public static void main(String args[]) {
-        test(20, 18, 10);
-    }
 
     public static void testCodec(IntegerCODEC c, int[][] data, int Max,
                                  int repeat, boolean verbose) {
@@ -90,8 +86,13 @@
 
             }
         }
-
-<<<<<<< HEAD
+        line += "\t" + df.format(size * 32.0 / totalsize);
+        line += "\t" + dfspeed.format(totalsize * repeat / (comptime));
+        line += "\t" + dfspeed.format(totalsize * repeat / (decomptime));
+        if (verbose)
+            System.out.println(line);
+    }
+
 	public static void main(String args[]) {
 		System.out.println("# benchmark based on the ClusterData model from:");
 		System.out.println("# 	 Vo Ngoc Anh and Alistair Moffat. ");
@@ -100,14 +101,6 @@
 		System.out.println();
 		test(20, 18, 10);
 	}
-=======
-        line += "\t" + df.format(size * 32.0 / totalsize);
-        line += "\t" + dfspeed.format(totalsize * repeat / (comptime));
-        line += "\t" + dfspeed.format(totalsize * repeat / (decomptime));
-        if (verbose)
-            System.out.println(line);
-    }
->>>>>>> 94236af9
 
     public static void testKamikaze(int[][] data, int Max,
                                     int repeat, boolean verbose) {
