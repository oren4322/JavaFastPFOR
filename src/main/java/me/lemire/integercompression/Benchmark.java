--- conflicted
+++ resolved
@@ -298,55 +298,12 @@
             System.out.println("# generating random data...");
             int[][] data = generateTestData(cdg, N, nbr, sparsity);
             System.out.println("# generating random data... ok.");
-<<<<<<< HEAD
-            testKamikaze(data,  repeat, false);
-            testKamikaze(data,  repeat, false);
-            testKamikaze(data,  repeat, true);
-            System.out.println();
-            
-            testCodec(new IntegratedComposition(new IntegratedBinaryPacking(),
-                    new IntegratedVariableByte()), data,  repeat, false);
-            testCodec(new IntegratedComposition(new IntegratedBinaryPacking(),
-                    new IntegratedVariableByte()), data,  repeat, false);
-            testCodec(new IntegratedComposition(new IntegratedBinaryPacking(),
-                    new IntegratedVariableByte()), data,  repeat, true);
-=======
-
+
+            // TODO: support CSV log output.
             testKamikaze(data, repeat, false);
             testKamikaze(data, repeat, false);
             testKamikaze(data, repeat, true);
->>>>>>> 4eec967b
-            System.out.println();
-
-            {
-                IntegerCODEC c = new Composition(
-                        new XorBinaryPacking(),
-                        new VariableByte());
-                testCodec(csvLog, sparsity, c, data, repeat, false);
-                testCodec(csvLog, sparsity, c, data, repeat, false);
-                testCodec(csvLog, sparsity, c, data, repeat, true);
-                System.out.println();
-            }
-
-            {
-                IntegerCODEC c = new IntegratedComposition(
-                        new XorBinaryPacking(),
-                        new IntegratedVariableByte());
-                testCodec(csvLog, sparsity, c, data, repeat, false);
-                testCodec(csvLog, sparsity, c, data, repeat, false);
-                testCodec(csvLog, sparsity, c, data, repeat, true);
-                System.out.println();
-            }
-
-            {
-                IntegerCODEC c = new Composition(
-                        new IntegratedBinaryPacking(),
-                        new VariableByte());
-                testCodec(csvLog, sparsity, c, data, repeat, false);
-                testCodec(csvLog, sparsity, c, data, repeat, false);
-                testCodec(csvLog, sparsity, c, data, repeat, true);
-                System.out.println();
-            }
+            System.out.println();
 
             testCodec(csvLog, sparsity, new IntegratedComposition(new IntegratedBinaryPacking(),
                         new IntegratedVariableByte()), data, repeat, false);
@@ -409,29 +366,7 @@
                     repeat, false);
             testCodec(csvLog, sparsity, new Composition(new OptPFD(), new VariableByte()), data,
                     repeat, true);
-<<<<<<< HEAD
-           System.out.println();
-
-
-           testCodec(new IntegratedComposition(new IntegratedFastPFOR(),
-                   new IntegratedVariableByte()), data,  repeat, false);
-           testCodec(new IntegratedComposition(new IntegratedFastPFOR(),
-                   new IntegratedVariableByte()), data,  repeat, false);
-           testCodec(new IntegratedComposition(new IntegratedFastPFOR(),
-                   new IntegratedVariableByte()), data,  repeat, true);
-           System.out.println();
-
-           testCodec(new Composition(new FastPFOR(), new VariableByte()),
-                   data,  repeat, false);
-           testCodec(new Composition(new FastPFOR(), new VariableByte()),
-                   data,  repeat, false);
-           testCodec(new Composition(new FastPFOR(), new VariableByte()),
-                   data,  repeat, true);
-           System.out.println();
-
-=======
-            System.out.println();
->>>>>>> 4eec967b
+            System.out.println();
 
             testCodec(csvLog, sparsity, new Composition(new OptPFDS9(), new VariableByte()),
                     data, repeat, false);
@@ -448,6 +383,16 @@
             testCodec(csvLog, sparsity, new Composition(new OptPFDS16(), new VariableByte()),
                     data, repeat, true);
             System.out.println();
+
+            {
+                IntegerCODEC c = new IntegratedComposition(
+                        new IntegratedFastPFOR(),
+                        new IntegratedVariableByte());
+                testCodec(csvLog, sparsity, c, data, repeat, false);
+                testCodec(csvLog, sparsity, c, data, repeat, false);
+                testCodec(csvLog, sparsity, c, data, repeat, true);
+                System.out.println();
+            }
 
             testCodec(csvLog, sparsity, new Composition(new FastPFOR(), new VariableByte()),
                     data, repeat, false);
@@ -461,6 +406,27 @@
             testCodec(csvLog, sparsity, new Simple9(), data, repeat, false);
             testCodec(csvLog, sparsity, new Simple9(), data, repeat, true);
             System.out.println();
+
+            {
+                IntegerCODEC c = new Composition(
+                        new XorBinaryPacking(),
+                        new VariableByte());
+                testCodec(csvLog, sparsity, c, data, repeat, false);
+                testCodec(csvLog, sparsity, c, data, repeat, false);
+                testCodec(csvLog, sparsity, c, data, repeat, true);
+                System.out.println();
+            }
+
+            {
+                IntegerCODEC c = new Composition(
+                        new DeltaZigzagBinaryPacking(),
+                        new DeltaZigzagVariableByte());
+                testCodec(csvLog, sparsity, c, data, repeat, false);
+                testCodec(csvLog, sparsity, c, data, repeat, false);
+                testCodec(csvLog, sparsity, c, data, repeat, true);
+                System.out.println();
+            }
+
         }
     }
 }