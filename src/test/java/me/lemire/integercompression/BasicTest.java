--- conflicted
+++ resolved
@@ -13,17 +13,7 @@
  * 
  * @author Daniel Lemire
  */
-<<<<<<< HEAD
 @SuppressWarnings({"static-method","javadoc"})
-public class BasicTest {
-	
-	/**
-	 * Verify bitpacking
-	 */
-	@Test
-	public void verify() {
-        System.out.println("Checking the code...");
-=======
 public class BasicTest
 {
 
@@ -87,7 +77,6 @@
     @SuppressWarnings("static-method")
     @Test
     public void verifyBitPacking() {
->>>>>>> 4eec967b
         final int N = 32;
         final int TIMES = 1000;
         Random r = new Random();
@@ -106,21 +95,12 @@
         }
     }
 
-<<<<<<< HEAD
-	/**
-	 * Verify bitpacking without mask
-	 */
-	@Test
-	public void verifyWithoutMask() {
-        System.out.println("Checking the code...");
-=======
     /**
      * Verify bitpacking without mask.
      */
     @SuppressWarnings("static-method")
     @Test
     public void verifyWithoutMask() {
->>>>>>> 4eec967b
         final int N = 32;
         final int TIMES = 1000;
         Random r = new Random();
@@ -139,14 +119,6 @@
         }
     }
 
-<<<<<<< HEAD
-	/**
-	 * Verify bitpacking with exception
-	 */
-	@Test
-	public void verifyWithExceptions() {
-        System.out.println("Checking the code...");
-=======
     public static void maskArray(int[] array, int mask) {
         for (int i = 0, end = array.length; i < end; ++i) {
             array[i] &= mask;
@@ -159,7 +131,6 @@
     @SuppressWarnings("static-method")
     @Test
     public void verifyWithExceptions() {
->>>>>>> 4eec967b
         final int N = 32;
         final int TIMES = 1000;
         Random r = new Random();
@@ -277,67 +248,6 @@
         }
     }
 
-<<<<<<< HEAD
-	/**
-	 * check that the codecs can be inverted.
-	 */
-	@Test
-	public void basictest() {
-		test(5, 10);
-		test(5, 14);
-		test(2, 18);
-	}
-	/**
-	 * check that there is no spurious output.
-	 */
-	@Test
-	public void spuriousouttest() {
-		testSpurious(new IntegratedBinaryPacking());
-                testSpurious(new IntegratedFastPFOR());
-		testSpurious(new BinaryPacking());
-		testSpurious(new NewPFD());
-		testSpurious(new NewPFDS9());
-                testSpurious(new NewPFDS16());
-		testSpurious(new OptPFD());
-		testSpurious(new OptPFDS9());
-                testSpurious(new OptPFDS16());
-		testSpurious(new FastPFOR());
-
-	}
-        /**
-         * check that an empty array generates an empty array
-         * after compression.
-         */
-        @Test
-        public void zeroinzerouttest() {
-                testZeroInZeroOut(new IntegratedBinaryPacking());
-                testZeroInZeroOut(new IntegratedVariableByte());
-                testZeroInZeroOut(new IntegratedFastPFOR());
-                testZeroInZeroOut(new BinaryPacking());
-                testZeroInZeroOut(new NewPFD());
-                testZeroInZeroOut(new NewPFDS9());
-                testZeroInZeroOut(new NewPFDS16());
-                testZeroInZeroOut(new OptPFD());
-                testZeroInZeroOut(new OptPFDS9());
-                testZeroInZeroOut(new OptPFDS16());
-                testZeroInZeroOut(new FastPFOR());
-                testZeroInZeroOut(new VariableByte());
-                testZeroInZeroOut(new Composition(new IntegratedBinaryPacking(), new VariableByte()));
-                testZeroInZeroOut(new Composition(new IntegratedFastPFOR(), new VariableByte()));
-                testZeroInZeroOut(new Composition(new BinaryPacking(), new VariableByte()));
-                testZeroInZeroOut(new Composition(new NewPFD(), new VariableByte()));
-                testZeroInZeroOut(new Composition(new NewPFDS9(), new VariableByte()));
-                testZeroInZeroOut(new Composition(new NewPFDS16(), new VariableByte()));
-                testZeroInZeroOut(new Composition(new OptPFD(), new VariableByte()));
-                testZeroInZeroOut(new Composition(new OptPFDS9(), new VariableByte()));
-                testZeroInZeroOut(new Composition(new OptPFDS16(), new VariableByte()));
-                testZeroInZeroOut(new Composition(new FastPFOR(), new VariableByte()));
-                
-                testZeroInZeroOut(new IntegratedComposition(new IntegratedBinaryPacking(),
-                        new IntegratedVariableByte()));
-                testZeroInZeroOut(new IntegratedComposition(new IntegratedFastPFOR(),
-                        new IntegratedVariableByte()));
-=======
     private static void test(int N, int nbr) {
         ClusteredDataGenerator cdg = new ClusteredDataGenerator();
         for (int sparsity = 1; sparsity < 31 - nbr; sparsity += 4) {
@@ -346,7 +256,6 @@
             for (int k = 0; k < N; ++k) {
                 data[k] = cdg.generateClustered((1 << nbr), max);
             }
->>>>>>> 4eec967b
 
             testCodec(new IntegratedComposition(new IntegratedBinaryPacking(),
                         new IntegratedVariableByte()), data, max);
@@ -389,114 +298,6 @@
         for (int k = 0; k < N; ++k) {
             int[] backupdata = Arrays.copyOf(data[k], data[k].length);
 
-<<<<<<< HEAD
-	private static void test(int N, int nbr) {
-		ClusteredDataGenerator cdg = new ClusteredDataGenerator();
-		for (int sparsity = 1; sparsity < 31 - nbr; sparsity += 4) {
-			System.out.println("#testing sparsity "+sparsity);
-			int[][] data = new int[N][];
-			int Max = (1 << (nbr + sparsity));
-			for (int k = 0; k < N; ++k) {
-				data[k] = cdg.generateClustered((1 << nbr), Max);
-			}
-                        testCodec(new IntegratedComposition(new IntegratedFastPFOR(),
-                                new IntegratedVariableByte()), data, Max);
-			testCodec(new IntegratedComposition(new IntegratedBinaryPacking(),
-					new IntegratedVariableByte()), data, Max);
-			testCodec(new JustCopy(), data, Max);
-			testCodec(new VariableByte(), data, Max);
-			testCodec(new IntegratedVariableByte(), data, Max);
-			testCodec(new Composition(new BinaryPacking(), new VariableByte()),
-					data, Max);
-			testCodec(new Composition(new NewPFD(), new VariableByte()), data,
-					Max);
-			testCodec(new Composition(new NewPFDS9(), new VariableByte()),
-					data, Max);
-                        testCodec(new Composition(new NewPFDS16(), new VariableByte()),
-                                data, Max);
-			testCodec(new Composition(new OptPFD(), new VariableByte()), data,
-					Max);
-			testCodec(new Composition(new OptPFDS9(), new VariableByte()),
-					data, Max);
-                        testCodec(new Composition(new OptPFDS16(), new VariableByte()),
-                                data, Max);
-			testCodec(new Composition(new FastPFOR(), new VariableByte()),
-					data, Max);
-			testCodec(new Simple9(), data, Max);
-		}
-	}
-
-	private static void testCodec(IntegerCODEC c, int[][] data, int Max) {
-		int N = data.length;
-		int maxlength = 0;
-		for (int k = 0; k < N; ++k) {
-			if (data[k].length > maxlength)
-				maxlength = data[k].length;
-		}
-		int[] buffer = new int[maxlength + 1024];
-		int[] dataout = new int[4 * maxlength + 1024];
-		/* 4x + 1024 to account for the possibility of some negative compression */
-		IntWrapper inpos = new IntWrapper();
-		IntWrapper outpos = new IntWrapper();
-		for (int k = 0; k < N; ++k) {
-			int[] backupdata = Arrays.copyOf(data[k], data[k].length);
-			//
-			inpos.set(1);
-			outpos.set(0);
-			if (!(c instanceof IntegratedIntegerCODEC)) {
-				Delta.delta(backupdata);
-			}
-			c.compress(backupdata, inpos, backupdata.length - inpos.get(),
-					dataout, outpos);
-			final int thiscompsize = outpos.get() + 1;
-			inpos.set(0);
-			outpos.set(1);
-			buffer[0] = backupdata[0];
-			c.uncompress(dataout, inpos, thiscompsize - 1, buffer, outpos);
-			if (!(c instanceof IntegratedIntegerCODEC))
-				Delta.fastinverseDelta(buffer);
-			//
-			if (outpos.get() != data[k].length)
-				throw new RuntimeException("we have a bug (diff length) " + c
-						+ " expected " + data[k].length + " got "
-						+ outpos.get());
-			for (int m = 0; m < outpos.get(); ++m)
-				if (buffer[m] != data[k][m]) {
-				        System.out.println(Arrays.toString(buffer));
-				        System.out.println(Arrays.toString(data[k]));
-				        throw new RuntimeException(
-							"we have a bug (actual difference), expected "
-									+ data[k][m] + " found " + buffer[m]
-									+ " at " + m);
-				}
-
-		}
-	}
-
-        /**
-         * Test 
-         */
-        @Test
-        public void testUnsortedExample() {
-
-                testUnsorted(new VariableByte());
-                testUnsorted(new IntegratedVariableByte());
-                testUnsorted(new Composition(new BinaryPacking(), new VariableByte()));
-                testUnsorted(new Composition(new NewPFD(), new VariableByte()));
-                testUnsorted(new Composition(new NewPFDS9(), new VariableByte()));
-                testUnsorted(new Composition(new NewPFDS16(), new VariableByte()));
-                testUnsorted(new Composition(new OptPFD(), new VariableByte()));
-                testUnsorted(new Composition(new OptPFDS9(), new VariableByte()));
-                testUnsorted(new Composition(new OptPFDS16(), new VariableByte()));
-                testUnsorted(new Composition(new FastPFOR(), new VariableByte()));
-                
-                testUnsorted(new IntegratedComposition(new IntegratedBinaryPacking(),
-                        new IntegratedVariableByte()));
-                testUnsorted(new Composition(new IntegratedBinaryPacking(), new VariableByte()));
-                testUnsorted(new IntegratedComposition(new IntegratedFastPFOR(),
-                        new IntegratedVariableByte()));
-                testUnsorted(new Composition(new IntegratedFastPFOR(), new VariableByte()));
-=======
             inpos.set(1);
             outpos.set(0);
             if (!(c instanceof IntegratedIntegerCODEC)) {
@@ -511,7 +312,6 @@
             c.uncompress(dataout, inpos, thiscompsize - 1, buffer, outpos);
             if (!(c instanceof IntegratedIntegerCODEC))
                 Delta.fastinverseDelta(buffer);
->>>>>>> 4eec967b
 
             // Check assertions.
             assertEquals("length is not match", outpos.get(), data[k].length);
